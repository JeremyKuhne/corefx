--- conflicted
+++ resolved
@@ -1,6 +1,5 @@
 <Dependencies>
   <ProductDependencies>
-<<<<<<< HEAD
     <Dependency Name="Microsoft.NETCore.Runtime.CoreCLR" Version="3.1.0-preview1.19462.8">
       <Uri>https://github.com/dotnet/coreclr</Uri>
       <Sha>012b987f4d2c5af26f1e76c81a75e938e5b219f8</Sha>
@@ -26,33 +25,6 @@
     <Dependency Name="Microsoft.NETCore.DotNetHostPolicy" Version="3.1.0-preview1.19459.38">
       <Uri>https://github.com/dotnet/core-setup</Uri>
       <Sha>0d6763312a2754e45d604ebdc69c8ac7e21a2187</Sha>
-=======
-    <Dependency Name="Microsoft.NETCore.Runtime.CoreCLR" Version="3.0.0-rc2.19462.5">
-      <Uri>https://github.com/dotnet/coreclr</Uri>
-      <Sha>922429db0144dd6f3b4324805464dae82857512a</Sha>
-    </Dependency>
-    <Dependency Name="Microsoft.NETCore.ILAsm" Version="3.0.0-rc2.19462.5">
-      <Uri>https://github.com/dotnet/coreclr</Uri>
-      <Sha>922429db0144dd6f3b4324805464dae82857512a</Sha>
-    </Dependency>
-    <Dependency Name="Microsoft.NET.Sdk.IL" Version="3.0.0-rc2.19462.5">
-      <Uri>https://github.com/dotnet/coreclr</Uri>
-      <Sha>922429db0144dd6f3b4324805464dae82857512a</Sha>
-    </Dependency>
-  </ProductDependencies>
-  <ToolsetDependencies>
-    <Dependency Name="Microsoft.NETCore.App" Version="3.0.0-rc2-19460-02">
-      <Uri>https://github.com/dotnet/core-setup</Uri>
-      <Sha>4421cfb105df112492038e5c5a70c24bce48e72f</Sha>
-    </Dependency>
-    <Dependency Name="Microsoft.NETCore.DotNetHost" Version="3.0.0-rc2-19460-02">
-      <Uri>https://github.com/dotnet/core-setup</Uri>
-      <Sha>4421cfb105df112492038e5c5a70c24bce48e72f</Sha>
-    </Dependency>
-    <Dependency Name="Microsoft.NETCore.DotNetHostPolicy" Version="3.0.0-rc2-19460-02">
-      <Uri>https://github.com/dotnet/core-setup</Uri>
-      <Sha>4421cfb105df112492038e5c5a70c24bce48e72f</Sha>
->>>>>>> ddd3cc42
     </Dependency>
     <Dependency Name="Microsoft.NETCore.Platforms" Version="3.0.0-preview9.19409.15">
       <Uri>https://github.com/dotnet/corefx</Uri>
@@ -62,73 +34,14 @@
       <Uri>https://github.com/dotnet/corefx</Uri>
       <Sha>976b84b4d969ce5d87bc437d811ec8864b47947a</Sha>
     </Dependency>
-<<<<<<< HEAD
-    <Dependency Name="Microsoft.DotNet.Arcade.Sdk" Version="1.0.0-beta.19461.7">
-      <Uri>https://github.com/dotnet/arcade</Uri>
-      <Sha>8eb29ba860a3cfcfe68f9a8256caa7efc1f1aaba</Sha>
-=======
     <Dependency Name="Microsoft.DotNet.Arcade.Sdk" Version="1.0.0-beta.19474.3">
       <Uri>https://github.com/dotnet/arcade</Uri>
       <Sha>0e9ffd6464aff37aef2dc41dc2162d258f266e32</Sha>
->>>>>>> ddd3cc42
     </Dependency>
     <Dependency Name="NETStandard.Library" Version="2.1.0">
       <Uri>https://github.com/dotnet/standard</Uri>
       <Sha>a5b5f2e1e369972c8ff1e2183979fab6099f52ef</Sha>
     </Dependency>
-<<<<<<< HEAD
-    <Dependency Name="Microsoft.DotNet.Helix.Sdk" Version="2.0.0-beta.19461.7">
-      <Uri>https://github.com/dotnet/arcade</Uri>
-      <Sha>8eb29ba860a3cfcfe68f9a8256caa7efc1f1aaba</Sha>
-    </Dependency>
-    <Dependency Name="Microsoft.DotNet.ApiCompat" Version="1.0.0-beta.19461.7">
-      <Uri>https://github.com/dotnet/arcade</Uri>
-      <Sha>8eb29ba860a3cfcfe68f9a8256caa7efc1f1aaba</Sha>
-    </Dependency>
-    <Dependency Name="Microsoft.DotNet.GenAPI" Version="1.0.0-beta.19461.7">
-      <Uri>https://github.com/dotnet/arcade</Uri>
-      <Sha>8eb29ba860a3cfcfe68f9a8256caa7efc1f1aaba</Sha>
-    </Dependency>
-    <Dependency Name="Microsoft.DotNet.GenFacades" Version="1.0.0-beta.19461.7">
-      <Uri>https://github.com/dotnet/arcade</Uri>
-      <Sha>8eb29ba860a3cfcfe68f9a8256caa7efc1f1aaba</Sha>
-    </Dependency>
-    <Dependency Name="Microsoft.DotNet.XUnitExtensions" Version="2.4.1-beta.19461.7">
-      <Uri>https://github.com/dotnet/arcade</Uri>
-      <Sha>8eb29ba860a3cfcfe68f9a8256caa7efc1f1aaba</Sha>
-    </Dependency>
-    <Dependency Name="Microsoft.DotNet.XUnitConsoleRunner" Version="2.5.1-beta.19461.7">
-      <Uri>https://github.com/dotnet/arcade</Uri>
-      <Sha>8eb29ba860a3cfcfe68f9a8256caa7efc1f1aaba</Sha>
-    </Dependency>
-    <Dependency Name="Microsoft.DotNet.Build.Tasks.Packaging" Version="1.0.0-beta.19461.7">
-      <Uri>https://github.com/dotnet/arcade</Uri>
-      <Sha>8eb29ba860a3cfcfe68f9a8256caa7efc1f1aaba</Sha>
-    </Dependency>
-    <Dependency Name="Microsoft.DotNet.CodeAnalysis" Version="1.0.0-beta.19461.7">
-      <Uri>https://github.com/dotnet/arcade</Uri>
-      <Sha>8eb29ba860a3cfcfe68f9a8256caa7efc1f1aaba</Sha>
-    </Dependency>
-    <Dependency Name="Microsoft.DotNet.CoreFxTesting" Version="1.0.0-beta.19461.7">
-      <Uri>https://github.com/dotnet/arcade</Uri>
-      <Sha>8eb29ba860a3cfcfe68f9a8256caa7efc1f1aaba</Sha>
-    </Dependency>
-    <Dependency Name="Microsoft.DotNet.RemoteExecutor" Version="1.0.0-beta.19461.7">
-      <Uri>https://github.com/dotnet/arcade</Uri>
-      <Sha>8eb29ba860a3cfcfe68f9a8256caa7efc1f1aaba</Sha>
-    </Dependency>
-    <Dependency Name="Microsoft.DotNet.Build.Tasks.Configuration" Version="1.0.0-beta.19461.7">
-      <Uri>https://github.com/dotnet/arcade</Uri>
-      <Sha>8eb29ba860a3cfcfe68f9a8256caa7efc1f1aaba</Sha>
-    </Dependency>
-    <Dependency Name="Microsoft.DotNet.Build.Tasks.Feed" Version="2.2.0-beta.19461.7">
-      <Uri>https://github.com/dotnet/arcade</Uri>
-      <Sha>8eb29ba860a3cfcfe68f9a8256caa7efc1f1aaba</Sha>
-    </Dependency>
-    <Dependency Name="Microsoft.DotNet.VersionTools.Tasks" Version="1.0.0-beta.19461.7">
-      <Uri>https://github.com/dotnet/arcade</Uri>
-      <Sha>8eb29ba860a3cfcfe68f9a8256caa7efc1f1aaba</Sha>
-=======
     <Dependency Name="Microsoft.DotNet.Helix.Sdk" Version="2.0.0-beta.19474.3">
       <Uri>https://github.com/dotnet/arcade</Uri>
       <Sha>0e9ffd6464aff37aef2dc41dc2162d258f266e32</Sha>
@@ -180,7 +93,6 @@
     <Dependency Name="Microsoft.DotNet.VersionTools.Tasks" Version="1.0.0-beta.19474.3">
       <Uri>https://github.com/dotnet/arcade</Uri>
       <Sha>0e9ffd6464aff37aef2dc41dc2162d258f266e32</Sha>
->>>>>>> ddd3cc42
     </Dependency>
     <Dependency Name="optimization.windows_nt-x64.IBC.CoreFx" Version="99.99.99-master-20190912.1">
       <Uri>https://dev.azure.com/dnceng/internal/_git/dotnet-optimization</Uri>
